--- conflicted
+++ resolved
@@ -27,10 +27,7 @@
         run: npm run test --workspace=packages/bruno-app
       - name: Test Package bruno-js
         run: npm run test --workspace=packages/bruno-js
-<<<<<<< HEAD
       - name: Test Package bruno-cli
         run: npm run test --workspace=packages/bruno-cli
-=======
       - name: Test Package bruno-electron
-        run: npm run test --workspace=packages/bruno-electron
->>>>>>> 45042cd5
+        run: npm run test --workspace=packages/bruno-electron