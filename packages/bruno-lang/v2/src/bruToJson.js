const ohm = require('ohm-js');
const _ = require('lodash');
const { outdentString } = require('../../v1/src/utils');

/**
 * A Bru file is made up of blocks.
 * There are two types of blocks
 *
 * 1. Dictionary Blocks - These are blocks that have key value pairs
 * ex:
 *  headers {
 *   content-type: application/json
 *  }
 *
 * 2. Text Blocks - These are blocks that have text
 * ex:
 * body:json {
 *  {
 *   "username": "John Nash",
 *   "password": "governingdynamics
 *  }
 *
 */
const grammar = ohm.grammar(`Bru {
  BruFile = (meta | http | query | headers | auths | bodies | varsandassert | script | tests | docs)*
<<<<<<< HEAD
  auths = authawsv4 | authbasic | authbearer 
  bodies = bodyjson | bodytext | bodyxml | bodygraphql | bodygraphqlvars | bodyforms | body
=======
  auths = authbasic | authbearer 
  bodies = bodyjson | bodytext | bodyxml | bodysparql | bodygraphql | bodygraphqlvars | bodyforms | body
>>>>>>> 36caa5c2
  bodyforms = bodyformurlencoded | bodymultipart

  nl = "\\r"? "\\n"
  st = " " | "\\t"
  stnl = st | nl
  tagend = nl "}"
  optionalnl = ~tagend nl
  keychar = ~(tagend | st | nl | ":") any
  valuechar = ~(nl | tagend) any

  // Dictionary Blocks
  dictionary = st* "{" pairlist? tagend
  pairlist = optionalnl* pair (~tagend stnl* pair)* (~tagend space)*
  pair = st* key st* ":" st* value st*
  key = keychar*
  value = valuechar*
  
  // Dictionary for Assert Block
  assertdictionary = st* "{" assertpairlist? tagend
  assertpairlist = optionalnl* assertpair (~tagend stnl* assertpair)* (~tagend space)*
  assertpair = st* assertkey st* ":" st* value st*
  assertkey = ~tagend assertkeychar*
  assertkeychar = ~(tagend | nl | ":") any

  // Text Blocks
  textblock = textline (~tagend nl textline)*
  textline = textchar*
  textchar = ~nl any

  meta = "meta" dictionary

  http = get | post | put | delete | patch | options | head | connect | trace
  get = "get" dictionary
  post = "post" dictionary
  put = "put" dictionary
  delete = "delete" dictionary
  patch = "patch" dictionary
  options = "options" dictionary
  head = "head" dictionary
  connect = "connect" dictionary
  trace = "trace" dictionary

  headers = "headers" dictionary

  query = "query" dictionary

  varsandassert = varsreq | varsres | assert
  varsreq = "vars:pre-request" dictionary
  varsres = "vars:post-response" dictionary
  assert = "assert" assertdictionary

  authawsv4 = "auth:awsv4" dictionary
  authbasic = "auth:basic" dictionary
  authbearer = "auth:bearer" dictionary

  body = "body" st* "{" nl* textblock tagend
  bodyjson = "body:json" st* "{" nl* textblock tagend
  bodytext = "body:text" st* "{" nl* textblock tagend
  bodyxml = "body:xml" st* "{" nl* textblock tagend
  bodysparql = "body:sparql" st* "{" nl* textblock tagend
  bodygraphql = "body:graphql" st* "{" nl* textblock tagend
  bodygraphqlvars = "body:graphql:vars" st* "{" nl* textblock tagend

  bodyformurlencoded = "body:form-urlencoded" dictionary
  bodymultipart = "body:multipart-form" dictionary

  script = scriptreq | scriptres
  scriptreq = "script:pre-request" st* "{" nl* textblock tagend
  scriptres = "script:post-response" st* "{" nl* textblock tagend
  tests = "tests" st* "{" nl* textblock tagend
  docs = "docs" st* "{" nl* textblock tagend
}`);

const mapPairListToKeyValPairs = (pairList = [], parseEnabled = true) => {
  if (!pairList.length) {
    return [];
  }
  return _.map(pairList[0], (pair) => {
    let name = _.keys(pair)[0];
    let value = pair[name];

    if (!parseEnabled) {
      return {
        name,
        value
      };
    }

    let enabled = true;
    if (name && name.length && name.charAt(0) === '~') {
      name = name.slice(1);
      enabled = false;
    }

    return {
      name,
      value,
      enabled
    };
  });
};

const concatArrays = (objValue, srcValue) => {
  if (_.isArray(objValue) && _.isArray(srcValue)) {
    return objValue.concat(srcValue);
  }
};

const mapPairListToKeyValPair = (pairList = []) => {
  if (!pairList || !pairList.length) {
    return {};
  }

  return _.merge({}, ...pairList[0]);
};

const sem = grammar.createSemantics().addAttribute('ast', {
  BruFile(tags) {
    if (!tags || !tags.ast || !tags.ast.length) {
      return {};
    }

    return _.reduce(
      tags.ast,
      (result, item) => {
        return _.mergeWith(result, item, concatArrays);
      },
      {}
    );
  },
  dictionary(_1, _2, pairlist, _3) {
    return pairlist.ast;
  },
  pairlist(_1, pair, _2, rest, _3) {
    return [pair.ast, ...rest.ast];
  },
  pair(_1, key, _2, _3, _4, value, _5) {
    let res = {};
    res[key.ast] = value.ast ? value.ast.trim() : '';
    return res;
  },
  key(chars) {
    return chars.sourceString ? chars.sourceString.trim() : '';
  },
  value(chars) {
    return chars.sourceString ? chars.sourceString.trim() : '';
  },
  assertdictionary(_1, _2, pairlist, _3) {
    return pairlist.ast;
  },
  assertpairlist(_1, pair, _2, rest, _3) {
    return [pair.ast, ...rest.ast];
  },
  assertpair(_1, key, _2, _3, _4, value, _5) {
    let res = {};
    res[key.ast] = value.ast ? value.ast.trim() : '';
    return res;
  },
  assertkey(chars) {
    return chars.sourceString ? chars.sourceString.trim() : '';
  },
  textblock(line, _1, rest) {
    return [line.ast, ...rest.ast].join('\n');
  },
  textline(chars) {
    return chars.sourceString;
  },
  textchar(char) {
    return char.sourceString;
  },
  nl(_1, _2) {
    return '';
  },
  st(_) {
    return '';
  },
  tagend(_1, _2) {
    return '';
  },
  _iter(...elements) {
    return elements.map((e) => e.ast);
  },
  meta(_1, dictionary) {
    let meta = mapPairListToKeyValPair(dictionary.ast);

    if (!meta.seq) {
      meta.seq = 1;
    }

    if (!meta.type) {
      meta.type = 'http';
    }

    return {
      meta
    };
  },
  get(_1, dictionary) {
    return {
      http: {
        method: 'get',
        ...mapPairListToKeyValPair(dictionary.ast)
      }
    };
  },
  post(_1, dictionary) {
    return {
      http: {
        method: 'post',
        ...mapPairListToKeyValPair(dictionary.ast)
      }
    };
  },
  put(_1, dictionary) {
    return {
      http: {
        method: 'put',
        ...mapPairListToKeyValPair(dictionary.ast)
      }
    };
  },
  delete(_1, dictionary) {
    return {
      http: {
        method: 'delete',
        ...mapPairListToKeyValPair(dictionary.ast)
      }
    };
  },
  patch(_1, dictionary) {
    return {
      http: {
        method: 'patch',
        ...mapPairListToKeyValPair(dictionary.ast)
      }
    };
  },
  options(_1, dictionary) {
    return {
      http: {
        method: 'options',
        ...mapPairListToKeyValPair(dictionary.ast)
      }
    };
  },
  head(_1, dictionary) {
    return {
      http: {
        method: 'head',
        ...mapPairListToKeyValPair(dictionary.ast)
      }
    };
  },
  connect(_1, dictionary) {
    return {
      http: {
        method: 'connect',
        ...mapPairListToKeyValPair(dictionary.ast)
      }
    };
  },
  query(_1, dictionary) {
    return {
      query: mapPairListToKeyValPairs(dictionary.ast)
    };
  },
  headers(_1, dictionary) {
    return {
      headers: mapPairListToKeyValPairs(dictionary.ast)
    };
  },
  authawsv4(_1, dictionary) {
    const auth = mapPairListToKeyValPairs(dictionary.ast, false);
    const accessKeyIdKey = _.find(auth, { name: 'accessKeyId' });
    const secretAccessKeyKey = _.find(auth, { name: 'secretAccessKey' });
    const sessionTokenKey = _.find(auth, { name: 'sessionToken' });
    const serviceKey = _.find(auth, { name: 'service' });
    const regionKey = _.find(auth, { name: 'region' });
    const profileNameKey = _.find(auth, { name: 'profileName' });
    const accessKeyId = accessKeyIdKey ? accessKeyIdKey.value : '';
    const secretAccessKey = secretAccessKeyKey ? secretAccessKeyKey.value : '';
    const sessionToken = sessionTokenKey ? sessionTokenKey.value : '';
    const service = serviceKey ? serviceKey.value : '';
    const region = regionKey ? regionKey.value : '';
    const profileName = profileNameKey ? profileNameKey.value : '';
    return {
      auth: {
        awsv4: {
          accessKeyId,
          secretAccessKey,
          sessionToken,
          service,
          region,
          profileName
        }
      }
    };
  },
  authbasic(_1, dictionary) {
    const auth = mapPairListToKeyValPairs(dictionary.ast, false);
    const usernameKey = _.find(auth, { name: 'username' });
    const passwordKey = _.find(auth, { name: 'password' });
    const username = usernameKey ? usernameKey.value : '';
    const password = passwordKey ? passwordKey.value : '';
    return {
      auth: {
        basic: {
          username,
          password
        }
      }
    };
  },
  authbearer(_1, dictionary) {
    const auth = mapPairListToKeyValPairs(dictionary.ast, false);
    const tokenKey = _.find(auth, { name: 'token' });
    const token = tokenKey ? tokenKey.value : '';
    return {
      auth: {
        bearer: {
          token
        }
      }
    };
  },
  bodyformurlencoded(_1, dictionary) {
    return {
      body: {
        formUrlEncoded: mapPairListToKeyValPairs(dictionary.ast)
      }
    };
  },
  bodymultipart(_1, dictionary) {
    return {
      body: {
        multipartForm: mapPairListToKeyValPairs(dictionary.ast)
      }
    };
  },
  body(_1, _2, _3, _4, textblock, _5) {
    return {
      http: {
        body: 'json'
      },
      body: {
        json: outdentString(textblock.sourceString)
      }
    };
  },
  bodyjson(_1, _2, _3, _4, textblock, _5) {
    return {
      body: {
        json: outdentString(textblock.sourceString)
      }
    };
  },
  bodytext(_1, _2, _3, _4, textblock, _5) {
    return {
      body: {
        text: outdentString(textblock.sourceString)
      }
    };
  },
  bodyxml(_1, _2, _3, _4, textblock, _5) {
    return {
      body: {
        xml: outdentString(textblock.sourceString)
      }
    };
  },
  bodysparql(_1, _2, _3, _4, textblock, _5) {
    return {
      body: {
        sparql: outdentString(textblock.sourceString)
      }
    };
  },
  bodygraphql(_1, _2, _3, _4, textblock, _5) {
    return {
      body: {
        graphql: {
          query: outdentString(textblock.sourceString)
        }
      }
    };
  },
  bodygraphqlvars(_1, _2, _3, _4, textblock, _5) {
    return {
      body: {
        graphql: {
          variables: outdentString(textblock.sourceString)
        }
      }
    };
  },
  varsreq(_1, dictionary) {
    const vars = mapPairListToKeyValPairs(dictionary.ast);
    _.each(vars, (v) => {
      let name = v.name;
      if (name && name.length && name.charAt(0) === '@') {
        v.name = name.slice(1);
        v.local = true;
      } else {
        v.local = false;
      }
    });

    return {
      vars: {
        req: vars
      }
    };
  },
  varsres(_1, dictionary) {
    const vars = mapPairListToKeyValPairs(dictionary.ast);
    _.each(vars, (v) => {
      let name = v.name;
      if (name && name.length && name.charAt(0) === '@') {
        v.name = name.slice(1);
        v.local = true;
      } else {
        v.local = false;
      }
    });

    return {
      vars: {
        res: vars
      }
    };
  },
  assert(_1, dictionary) {
    return {
      assertions: mapPairListToKeyValPairs(dictionary.ast)
    };
  },
  scriptreq(_1, _2, _3, _4, textblock, _5) {
    return {
      script: {
        req: outdentString(textblock.sourceString)
      }
    };
  },
  scriptres(_1, _2, _3, _4, textblock, _5) {
    return {
      script: {
        res: outdentString(textblock.sourceString)
      }
    };
  },
  tests(_1, _2, _3, _4, textblock, _5) {
    return {
      tests: outdentString(textblock.sourceString)
    };
  },
  docs(_1, _2, _3, _4, textblock, _5) {
    return {
      docs: outdentString(textblock.sourceString)
    };
  }
});

const parser = (input) => {
  const match = grammar.match(input);

  if (match.succeeded()) {
    return sem(match).ast;
  } else {
    throw new Error(match.message);
  }
};

module.exports = parser;<|MERGE_RESOLUTION|>--- conflicted
+++ resolved
@@ -23,13 +23,8 @@
  */
 const grammar = ohm.grammar(`Bru {
   BruFile = (meta | http | query | headers | auths | bodies | varsandassert | script | tests | docs)*
-<<<<<<< HEAD
-  auths = authawsv4 | authbasic | authbearer 
-  bodies = bodyjson | bodytext | bodyxml | bodygraphql | bodygraphqlvars | bodyforms | body
-=======
-  auths = authbasic | authbearer 
+  auths = authawsv4 | authbasic | authbearer  
   bodies = bodyjson | bodytext | bodyxml | bodysparql | bodygraphql | bodygraphqlvars | bodyforms | body
->>>>>>> 36caa5c2
   bodyforms = bodyformurlencoded | bodymultipart
 
   nl = "\\r"? "\\n"
