import React, { useState } from 'react';
import { useSelector, useDispatch } from 'react-redux';
import { savePreferences } from 'providers/ReduxStore/slices/app';
import StyledWrapper from './StyledWrapper';

const General = ({ close }) => {
  const preferences = useSelector((state) => state.app.preferences);
  const dispatch = useDispatch();

  const [sslVerification, setSslVerification] = useState(preferences.request.sslVerification);
  const [timeout, setTimeout] = useState(preferences.request.timeout);

  const handleSave = () => {
    dispatch(
      savePreferences({
        ...preferences,
        request: {
          sslVerification
        }
      })
    ).then(() => {
      close();
    });
  };

  const handleTimeoutChange = (value) => {
    const timeout = value === '' ? 0 : value;
    const updatedPreferences = {
      ...preferences,
      request: {
        ...preferences.request,
        timeout
      }
    };

    setPreferences(updatedPreferences)
      .then(() => {
        setTimeout(timeout);
      })
      .catch((err) => {
        console.error(err);
      });
  };

  return (
    <StyledWrapper>
      <div className="flex items-center mt-2">
<<<<<<< HEAD
        <label className="mr-2" style={{ minWidth: 200 }} htmlFor="ssl-cert-verification">
          SSL Certificate Verification
        </label>
        <input
          id="ssl-cert-verification"
          type="checkbox"
          checked={sslVerification}
          onChange={handleCheckboxChange}
          className="mousetrap h-4 w-4 mr-0"
        />
      </div>
      <div className="flex items-center mt-2">
        <label className="mr-2" style={{ minWidth: 200 }}>
          Request Timeout (in ms)
        </label>
        <input
          value={timeout === 0 ? '' : timeout}
          onChange={(e) => handleTimeoutChange(e.target.value)}
          type="text"
          className="block textbox w-1/6"
        />
=======
        <input
          id="ssl-verification"
          type="checkbox"
          checked={sslVerification}
          onChange={() => setSslVerification(!sslVerification)}
          className="mr-3 mousetrap"
        />
        <label htmlFor="ssl-verification" className="select-none">
          SSL Certificate Verification
        </label>
      </div>

      <div className="mt-10">
        <button type="submit" className="submit btn btn-sm btn-secondary" onClick={handleSave}>
          Save
        </button>
>>>>>>> 4230bf8e
      </div>
    </StyledWrapper>
  );
};

export default General;<|MERGE_RESOLUTION|>--- conflicted
+++ resolved
@@ -45,29 +45,6 @@
   return (
     <StyledWrapper>
       <div className="flex items-center mt-2">
-<<<<<<< HEAD
-        <label className="mr-2" style={{ minWidth: 200 }} htmlFor="ssl-cert-verification">
-          SSL Certificate Verification
-        </label>
-        <input
-          id="ssl-cert-verification"
-          type="checkbox"
-          checked={sslVerification}
-          onChange={handleCheckboxChange}
-          className="mousetrap h-4 w-4 mr-0"
-        />
-      </div>
-      <div className="flex items-center mt-2">
-        <label className="mr-2" style={{ minWidth: 200 }}>
-          Request Timeout (in ms)
-        </label>
-        <input
-          value={timeout === 0 ? '' : timeout}
-          onChange={(e) => handleTimeoutChange(e.target.value)}
-          type="text"
-          className="block textbox w-1/6"
-        />
-=======
         <input
           id="ssl-verification"
           type="checkbox"
@@ -84,7 +61,6 @@
         <button type="submit" className="submit btn btn-sm btn-secondary" onClick={handleSave}>
           Save
         </button>
->>>>>>> 4230bf8e
       </div>
     </StyledWrapper>
   );
