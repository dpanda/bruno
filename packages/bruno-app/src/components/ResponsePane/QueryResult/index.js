--- conflicted
+++ resolved
@@ -17,16 +17,15 @@
     }
     dispatch(sendRequest(item, collection.uid));
   };
-  var responseType = getContentTypeHeader(item.response.headers);
+  /*var responseType = getContentTypeHeader(item.response.headers);
   let mode = 'application/json';//TODO: What to default??? json probbaly
   if(responseType.includes("xml")){
     mode = "application/xml";
-  }
-  console.log(responseType);
+  }*/
+  console.log('Mode:' + mode);
   return (
     <StyledWrapper className="px-3 w-full" style={{ maxWidth: width }}>
       <div className="h-full">
-<<<<<<< HEAD
         <CodeEditor
           collection={collection}
           theme={storedTheme}
@@ -35,9 +34,6 @@
           mode={mode}
           readOnly
         />
-=======
-        <CodeEditor mode={mode} collection={collection} theme={storedTheme} onRun={onRun} value={value || ''} readOnly />
->>>>>>> aeb29393
       </div>
     </StyledWrapper>
   );
