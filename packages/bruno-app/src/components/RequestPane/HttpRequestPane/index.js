import React from 'react';
import find from 'lodash/find';
import classnames from 'classnames';
import { useSelector, useDispatch } from 'react-redux';
import { updateRequestPaneTab } from 'providers/ReduxStore/slices/tabs';
import QueryParams from 'components/RequestPane/QueryParams';
import RequestHeaders from 'components/RequestPane/RequestHeaders';
import RequestBody from 'components/RequestPane/RequestBody';
import RequestBodyMode from 'components/RequestPane/RequestBody/RequestBodyMode';
import Auth from 'components/RequestPane/Auth';
import AuthMode from 'components/RequestPane/Auth/AuthMode';
import Vars from 'components/RequestPane/Vars';
import Assertions from 'components/RequestPane/Assertions';
import Script from 'components/RequestPane/Script';
import Tests from 'components/RequestPane/Tests';
import StyledWrapper from './StyledWrapper';
<<<<<<< HEAD
import { get } from 'lodash';
=======
import Documentation from 'components/Documentation/index';
>>>>>>> d595032f

const HttpRequestPane = ({ item, collection, leftPaneWidth }) => {
  const dispatch = useDispatch();
  const tabs = useSelector((state) => state.tabs.tabs);
  const activeTabUid = useSelector((state) => state.tabs.activeTabUid);

  const selectTab = (tab) => {
    dispatch(
      updateRequestPaneTab({
        uid: item.uid,
        requestPaneTab: tab
      })
    );
  };

  const getTabPanel = (tab) => {
    switch (tab) {
      case 'params': {
        return <QueryParams item={item} collection={collection} />;
      }
      case 'body': {
        return <RequestBody item={item} collection={collection} />;
      }
      case 'headers': {
        return <RequestHeaders item={item} collection={collection} />;
      }
      case 'auth': {
        return <Auth item={item} collection={collection} />;
      }
      case 'vars': {
        return <Vars item={item} collection={collection} />;
      }
      case 'assert': {
        return <Assertions item={item} collection={collection} />;
      }
      case 'script': {
        return <Script item={item} collection={collection} />;
      }
      case 'tests': {
        return <Tests item={item} collection={collection} />;
      }
      case 'docs': {
        return <Documentation item={item} collection={collection} />;
      }
      default: {
        return <div className="mt-4">404 | Not found</div>;
      }
    }
  };

  if (!activeTabUid) {
    return <div>Something went wrong</div>;
  }

  const focusedTab = find(tabs, (t) => t.uid === activeTabUid);
  if (!focusedTab || !focusedTab.uid || !focusedTab.requestPaneTab) {
    return <div className="pb-4 px-4">An error occurred!</div>;
  }

  const getTabClassname = (tabName) => {
    return classnames(`tab select-none ${tabName}`, {
      active: tabName === focusedTab.requestPaneTab
    });
  };

  // get the length of active params, headers, asserts and vars
  const params = item.draft ? get(item, 'draft.request.params') : get(item, 'request.params');
  const headers = item.draft ? get(item, 'draft.request.headers') : get(item, 'request.headers');
  const assertions = item.draft ? get(item, 'draft.request.assertions') : get(item, 'request.assertions');
  const requestVars = item.draft ? get(item, 'draft.request.vars.req') : get(item, 'request.vars.req');
  const responseVars = item.draft ? get(item, 'draft.request.vars.res') : get(item, 'request.vars.res');

  const activeParamsLength = params.filter((param) => param.enabled).length;
  const activeHeadersLength = headers.filter((header) => header.enabled).length;
  const activeAssertionsLength = assertions.filter((assertion) => assertion.enabled).length;
  const activeVarsLength =
    requestVars.filter((request) => request.enabled).length +
    responseVars.filter((response) => response.enabled).length;

  return (
    <StyledWrapper className="flex flex-col h-full relative">
      <div className="flex flex-wrap items-center tabs" role="tablist">
        <div className={getTabClassname('params')} role="tab" onClick={() => selectTab('params')}>
          Query
          {activeParamsLength > 0 && <sup className="ml-1 font-medium">{activeParamsLength}</sup>}
        </div>
        <div className={getTabClassname('body')} role="tab" onClick={() => selectTab('body')}>
          Body
        </div>
        <div className={getTabClassname('headers')} role="tab" onClick={() => selectTab('headers')}>
          Headers
          {activeHeadersLength > 0 && <sup className="ml-1 font-medium">{activeHeadersLength}</sup>}
        </div>
        <div className={getTabClassname('auth')} role="tab" onClick={() => selectTab('auth')}>
          Auth
        </div>
        <div className={getTabClassname('vars')} role="tab" onClick={() => selectTab('vars')}>
          Vars
          {activeVarsLength > 0 && <sup className="ml-1 font-medium">{activeVarsLength}</sup>}
        </div>
        <div className={getTabClassname('script')} role="tab" onClick={() => selectTab('script')}>
          Script
        </div>
        <div className={getTabClassname('assert')} role="tab" onClick={() => selectTab('assert')}>
          Assert
          {activeAssertionsLength > 0 && <sup className="ml-1 font-medium">{activeAssertionsLength}</sup>}
        </div>
        <div className={getTabClassname('tests')} role="tab" onClick={() => selectTab('tests')}>
          Tests
        </div>
        <div className={getTabClassname('docs')} role="tab" onClick={() => selectTab('docs')}>
          Docs
        </div>
        {focusedTab.requestPaneTab === 'body' ? (
          <div className="flex flex-grow justify-end items-center">
            <RequestBodyMode item={item} collection={collection} />
          </div>
        ) : null}
      </div>
      <section
        className={`flex w-full ${
          ['script', 'vars', 'auth', 'docs'].includes(focusedTab.requestPaneTab) ? '' : 'mt-5'
        }`}
      >
        {getTabPanel(focusedTab.requestPaneTab)}
      </section>
    </StyledWrapper>
  );
};

export default HttpRequestPane;<|MERGE_RESOLUTION|>--- conflicted
+++ resolved
@@ -14,11 +14,8 @@
 import Script from 'components/RequestPane/Script';
 import Tests from 'components/RequestPane/Tests';
 import StyledWrapper from './StyledWrapper';
-<<<<<<< HEAD
 import { get } from 'lodash';
-=======
 import Documentation from 'components/Documentation/index';
->>>>>>> d595032f
 
 const HttpRequestPane = ({ item, collection, leftPaneWidth }) => {
   const dispatch = useDispatch();
