import { useState } from 'react';
import { useTheme } from '../../../../providers/Theme';
import { useSelector, useDispatch } from 'react-redux';
import { createCollection } from 'providers/ReduxStore/slices/collections/actions';
import { addCollectionToWorkspace } from 'providers/ReduxStore/slices/workspaces/actions';

import toast from 'react-hot-toast';
import styled from 'styled-components';
import CreateCollection from 'components/Sidebar/CreateCollection';
import SelectCollection from 'components/Sidebar/Collections/SelectCollection';
import StyledWrapper from './StyledWrapper';

const LinkStyle = styled.span`
  color: ${(props) => props.theme['text-link']};
`;

const CreateOrAddCollection = () => {
  const { theme } = useTheme();
  const dispatch = useDispatch();
  const [createCollectionModalOpen, setCreateCollectionModalOpen] = useState(false);
  const [addCollectionToWSModalOpen, setAddCollectionToWSModalOpen] = useState(false);
  const { activeWorkspaceUid } = useSelector((state) => state.workspaces);

  const handleCreateCollection = (values) => {
    setCreateCollectionModalOpen(false);
    dispatch(createCollection(values.collectionName))
      .then(() => {
        toast.success('Collection created');
      })
      .catch(() => toast.error('An error occured while creating the collection'));
  };

  const handleAddCollectionToWorkspace = (collectionUid) => {
    setAddCollectionToWSModalOpen(false);
    dispatch(addCollectionToWorkspace(activeWorkspaceUid, collectionUid))
      .then(() => {
        toast.success('Collection added to workspace');
      })
      .catch(() => toast.error('An error occured while adding collection to workspace'));
  };

  const CreateLink = () => (
    <LinkStyle className="underline text-link cursor-pointer" theme={theme} onClick={() => setCreateCollectionModalOpen(true)}>
      Create
    </LinkStyle>
  );
  const AddLink = () => (
    <LinkStyle className="underline text-link cursor-pointer" theme={theme} onClick={() => setAddCollectionToWSModalOpen(true)}>
      Add
    </LinkStyle>
  );

  return (
<<<<<<< HEAD
    <div className="px-2 mt-4 text-gray-600">
      {createCollectionModalOpen ? <CreateCollection onClose={() => setCreateCollectionModalOpen(false)} handleConfirm={handleCreateCollection} /> : null}
=======
    <StyledWrapper className="px-2 mt-4">
      {createCollectionModalOpen ? <CreateCollection handleCancel={() => setCreateCollectionModalOpen(false)} handleConfirm={handleCreateCollection} /> : null}
>>>>>>> 51784d08

      {addCollectionToWSModalOpen ? (
        <SelectCollection title="Add Collection to Workspace" onClose={() => setAddCollectionToWSModalOpen(false)} onSelect={handleAddCollectionToWorkspace} />
      ) : null}

      <div className="text-xs text-center">
        <div>No collections found.</div>
        <div className="mt-2">
          <CreateLink /> or <AddLink /> Collection to Workspace.
        </div>
      </div>
    </StyledWrapper>
  );
};

export default CreateOrAddCollection;<|MERGE_RESOLUTION|>--- conflicted
+++ resolved
@@ -51,13 +51,8 @@
   );
 
   return (
-<<<<<<< HEAD
-    <div className="px-2 mt-4 text-gray-600">
+    <StyledWrapper className="px-2 mt-4">
       {createCollectionModalOpen ? <CreateCollection onClose={() => setCreateCollectionModalOpen(false)} handleConfirm={handleCreateCollection} /> : null}
-=======
-    <StyledWrapper className="px-2 mt-4">
-      {createCollectionModalOpen ? <CreateCollection handleCancel={() => setCreateCollectionModalOpen(false)} handleConfirm={handleCreateCollection} /> : null}
->>>>>>> 51784d08
 
       {addCollectionToWSModalOpen ? (
         <SelectCollection title="Add Collection to Workspace" onClose={() => setAddCollectionToWSModalOpen(false)} onSelect={handleAddCollectionToWorkspace} />
