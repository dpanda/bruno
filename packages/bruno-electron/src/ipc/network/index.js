--- conflicted
+++ resolved
@@ -1,4 +1,3 @@
-const os = require('os');
 const qs = require('qs');
 const https = require('https');
 const axios = require('axios');
@@ -178,25 +177,7 @@
         });
       }
 
-<<<<<<< HEAD
-        const httpsAgentRequestFields = {};
-        if (!preferences.isTlsVerification()) {
-          httpsAgentRequestFields['rejectUnauthorized'] = false;
-        } else {
-          const cacertArray = [preferences.getCaCert(), process.env.SSL_CERT_FILE, process.env.NODE_EXTRA_CA_CERTS];
-          const cacertFile = cacertArray.find((el) => el);
-          if (cacertFile && cacertFile.length > 1) {
-            try {
-              const fs = require('fs');
-              httpsAgentRequestFields['ca'] = fs.readFileSync(cacertFile);
-            } catch (err) {
-              console.log('Error reading CA cert file:' + cacertFile, err);
-            }
-          }
-        }
-=======
       interpolateVars(request, envVars, collectionVariables, processEnvVars);
->>>>>>> 239caa17
 
       // stringify the request url encoded params
       if (request.headers['content-type'] === 'application/x-www-form-urlencoded') {
@@ -721,28 +702,19 @@
                 proxyUri = `${proxyProtocol}://${proxyHostname}:${proxyPort}`;
               }
 
-<<<<<<< HEAD
-              request.httpsAgent = new HttpsProxyAgent(proxy, {
-                rejectUnauthorized: preferences.isTlsVerification()
-              });
-
-              request.httpAgent = new HttpProxyAgent(proxy);
-            } else if (!preferences.isTlsVerification()) {
-=======
               if (socksEnabled) {
                 const socksProxyAgent = new SocksProxyAgent(proxyUri);
-      
+
                 request.httpsAgent = socksProxyAgent;
                 request.httpAgent = socksProxyAgent;
               } else {
                 request.httpsAgent = new HttpsProxyAgent(proxyUri, {
-                  rejectUnauthorized: sslVerification
+                  rejectUnauthorized: preferences.isTlsVerification()
                 });
-  
+
                 request.httpAgent = new HttpProxyAgent(proxyUri);
               }
-            } else if (!sslVerification) {
->>>>>>> 239caa17
+            } else if (!preferences.isTlsVerification()) {
               request.httpsAgent = new https.Agent({
                 rejectUnauthorized: false
               });
